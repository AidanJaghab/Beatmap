--- conflicted
+++ resolved
@@ -60,10 +60,8 @@
             echo "No changes to commit"
           else
             git commit -m "Update EDM events data"
-<<<<<<< HEAD
+
             git pull --rebase origin main  # <- THIS IS THE FIX
-=======
             git pull --rebase origin main
->>>>>>> 6b3eb174
             git push origin main
           fi